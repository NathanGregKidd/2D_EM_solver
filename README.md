# 2D Electromagnetic Field Solver

A Python-based 2D electromagnetic field solver for transmission line analysis. This solver computes RLGC parameters, characteristic impedance, and other transmission line parameters from 2D cross-sectional geometries.

## Features

- **2D Field Solver**: Finite difference method for solving Laplace's equation with dielectric materials
- **Transmission Line Analysis**: Calculate RLGC parameters and characteristic impedance
- **Predefined Geometries**: Built-in support for microstrip and stripline configurations
- **Field Visualization**: Plot electric potential and field distributions
- **Analytical Validation**: Compare results with analytical formulas
- **Command Line Interface**: Easy-to-use CLI for common analyses
- **Frequency Analysis**: Frequency sweep capabilities

<<<<<<< HEAD
- **Multiple transmission line types**: Microstrip, Stripline, Coplanar Waveguide, and Custom
- **Interactive parameter control**: Real-time geometry updates and impedance calculations
- **Zoom and pan controls**: Mouse wheel zoom, click-drag pan, and zoom buttons for exploring geometries at any scale
- **Material property configuration**: Substrate permittivity, loss tangent, conductor properties
- **Visual geometry rendering**: Canvas-based cross-sectional view with dimensional annotations
- **Data export**: JSON export functionality for geometry and material data
- **Parameter estimation**: Automatic calculation of characteristic impedance and effective permittivity
=======
## Installation
>>>>>>> 7d0119ae

### Prerequisites
- Python 3.8 or higher
- NumPy, SciPy, Matplotlib

### Install from source
```bash
git clone https://github.com/NathanGregKidd/2D_EM_solver.git
cd 2D_EM_solver
pip install -r requirements.txt
pip install -e .
```

## Quick Start

### Command Line Interface

Analyze a microstrip transmission line:
```bash
2d-em-solver microstrip --width 0.005 --height 0.0016 --trace-width 0.003 --trace-thickness 0.000035 --er 4.6
```

Analyze a stripline with plots:
```bash
2d-em-solver stripline --width 0.004 --height 0.002 --trace-width 0.0008 --trace-thickness 0.000035 --save-plots
```

### Python API

```python
from em_solver.geometry import create_microstrip_geometry
from em_solver.solver import FieldSolver2D, SolverParameters
from em_solver.transmission_line import calculate_transmission_line_parameters

# Create microstrip geometry
geometry = create_microstrip_geometry(
    substrate_width=0.005,     # 5mm
    substrate_height=0.0016,   # 1.6mm FR4
    trace_width=0.003,        # 3mm trace
    trace_thickness=0.000035, # 35μm copper
    substrate_er=4.6          # FR4 dielectric
)

# Setup solver parameters
params = SolverParameters(nx=100, ny=100, frequency=1e9)

# Calculate transmission line parameters
tl_params = calculate_transmission_line_parameters(
    geometry=geometry,
    parameters=params,
    frequency=1e9
)

print(f"Characteristic Impedance: {tl_params.Z0:.1f} Ω")
print(f"Effective Permittivity: {tl_params.epsilon_eff:.2f}")
```

## Examples

Run the comprehensive example script:
```bash
python examples/example_usage.py
```

This demonstrates:
- Microstrip analysis with field visualization
- Stripline analysis
- Frequency sweep analysis
- Comparison with analytical formulas

## Theory

The solver uses the finite difference method to solve the 2D electrostatic problem:

∇ · (ε ∇V) = 0

Where:
- V is the electric potential
- ε is the permittivity distribution

The transmission line parameters are calculated from the field solution:
- **Capacitance (C)**: From the capacitance matrix using multiple voltage excitations
- **Inductance (L)**: Using the relationship L = μ₀ε₀ × C_air / C
- **Resistance (R)**: From skin effect in conductors
- **Conductance (G)**: From dielectric losses
- **Characteristic Impedance (Z₀)**: Z₀ = √(Z/Y) where Z = R + jωL, Y = G + jωC

## Supported Geometries

### Microstrip
- Signal trace above a ground plane
- Dielectric substrate (e.g., FR4)
- Air above the trace

### Stripline  
- Signal trace between two ground planes
- Symmetric or asymmetric configurations
- Homogeneous dielectric environment

### Custom Geometries
The flexible geometry system allows defining arbitrary rectangular regions with different materials.

## Validation

The solver is validated against analytical formulas:

| Geometry | Formula | Typical Accuracy |
|----------|---------|------------------|
| Microstrip | Wheeler's approximation | ±10% |
| Stripline | IPC-2141 formulas | ±5% |

## API Reference

### Core Classes

- `Geometry2D`: 2D cross-section definition
- `Material`: Material properties (εᵣ, σ, μᵣ)
- `FieldSolver2D`: Main electromagnetic solver
- `SolverParameters`: Solver configuration
- `TransmissionLineParameters`: Complete RLGC results

### Key Functions

- `create_microstrip_geometry()`: Create microstrip geometry
- `create_stripline_geometry()`: Create stripline geometry
- `calculate_transmission_line_parameters()`: Main analysis function
- `calculate_characteristic_impedance_analytical()`: Analytical formulas

## Future Enhancements

The current implementation provides a solid foundation for 2D field analysis. Future enhancements could include:

### Slicer Component
- **Layout Import**: Support for KiCAD, Gerber, and other PCB layout formats  
- **Cross-Section Generation**: Interactive line drawing to create 2D slices
- **3D to 2D Conversion**: Automatic generation of 2D geometries from 3D layouts
- **Stackup Integration**: Multi-layer PCB stackup support

### Advanced Features
- **Non-rectangular Geometries**: Curved and angled conductor shapes
- **Multi-layer Analysis**: Via stitching and layer transitions
- **Differential Pairs**: Coupled transmission line analysis
- **Dispersion Analysis**: Frequency-dependent parameters
- **Loss Modeling**: More sophisticated conductor and dielectric loss models

## Contributing

Contributions are welcome! Please see the development guidelines for more information.

## License

This project is licensed under the GPL-3.0 License - see the LICENSE file for details.<|MERGE_RESOLUTION|>--- conflicted
+++ resolved
@@ -11,8 +11,6 @@
 - **Analytical Validation**: Compare results with analytical formulas
 - **Command Line Interface**: Easy-to-use CLI for common analyses
 - **Frequency Analysis**: Frequency sweep capabilities
-
-<<<<<<< HEAD
 - **Multiple transmission line types**: Microstrip, Stripline, Coplanar Waveguide, and Custom
 - **Interactive parameter control**: Real-time geometry updates and impedance calculations
 - **Zoom and pan controls**: Mouse wheel zoom, click-drag pan, and zoom buttons for exploring geometries at any scale
@@ -20,9 +18,9 @@
 - **Visual geometry rendering**: Canvas-based cross-sectional view with dimensional annotations
 - **Data export**: JSON export functionality for geometry and material data
 - **Parameter estimation**: Automatic calculation of characteristic impedance and effective permittivity
-=======
+
 ## Installation
->>>>>>> 7d0119ae
+
 
 ### Prerequisites
 - Python 3.8 or higher
